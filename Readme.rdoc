== Userstamp


== Fork Details

<<<<<<< HEAD
This is a fork of the grosser fork [https://github.com/grosser/userstamp] of the original userstamp plugin created by delynn [https://github.com/delynn/userstamp].
=======
This is a fork of the {grosser fork}[https://github.com/grosser/userstamp] of the original {userstamp plugin}[https://github.com/delynn/userstamp] created by delynn. 
>>>>>>> 44eae54c

This fork has been created to combine the grosser changes that enable use of the plugin within applications that perform soft deletes but are not using the original acts_as_paranoid plugin/gem so this fork can now be used in conjunction with the new {acts_as_paranoid gem}[https://github.com/goncalossilva/rails3_acts_as_paranoid].

This fork also includes changes to perform the model stamping before validation is performed so that the model can enforce the presence of stamp attribute values eg.

  validates :created_by, :presence => true
  validates :updated_by, :presence => true

<<<<<<< HEAD

=======
This fork also includes changes to the stampable method for further compatibility with the new {acts_as_paranoid gem}[https://github.com/goncalossilva/rails3_acts_as_paranoid] to accept a :with_deleted option so that the creator, updater and deleter associations will return objects that have been soft deleted eg.

  stampable :with_deleted => true

results in associations defined like so:

  belongs_to :creator, :class_name => "::User", :foreign_key => :created_by, :with_deleted => true  

This fork also includes a change so that the creator attribute is only set if the value is blank allowing for a manual override.
	
>>>>>>> 44eae54c
== Using the Fork

To use this fork add the following to your application gemfile:

  gem 'userstamp', :git => "git://github.com/insphire/userstamp.git"


== Overview

Userstamp extends ActiveRecord::Base[http://api.rubyonrails.com/classes/ActiveRecord/Base.html] to add automatic updating of 'creator',
'updater', and 'deleter' attributes. It is based loosely on the ActiveRecord::Timestamp[http://api.rubyonrails.com/classes/ActiveRecord/Timestamp.html] module.

Two class methods (<tt>model_stamper</tt> and <tt>stampable</tt>) are implemented in this plugin.
The <tt>model_stamper</tt> method is used in models that are responsible for creating, updating, or
deleting other objects. The <tt>stampable</tt> method is used in models that are subject to being
created, updated, or deleted by 'stampers'.


== Usage
The assumption is that you have two different
categories of objects; those that manipulate, and those that are manipulated. For those objects
that are being manipulated there's the Stampable module and for the manipulators there's the
Stamper module. There's also the actual Userstamp module for your controllers that assists in
setting up your environment on a per request basis.

=== Example
Assume a weblog application has User and Post objects.

# 1: Create the migrations for these objects

  class CreateUsers < ActiveRecord::Migration
    def self.up
      create_table :users, :force => true do |t|
        ...
        t.userstamps # use t.userstamps(true) if you also want 'deleter_id'
      end
    end

    def self.down
      drop_table :users
    end
  end

  class CreatePosts < ActiveRecord::Migration
    def self.up
      create_table :posts, :force => true do |t|
        ...
        t.userstamps # use t.userstamps(true) if you also want 'deleter_id'
      end
    end

    def self.down
      drop_table :posts
    end
  end

# 2: Users are going to manipulate Post's, use the <tt>model_stamper</tt>:

  class User < ActiveRecord::Base
    model_stamper
  end

# 3: Set the current user in the ApplicationController:

  class ApplicationController < ActionController::Base
    include Userstamp
  end

More than likely you want all your associations setup on your stamped objects,
and that's where the <tt>stampable</tt> class method comes in.
So in our example we'll want to use this method in both our User and Post classes:

  class User < ActiveRecord::Base
    model_stamper
    stampable
  end

  class Post < ActiveRecord::Base
    stampable
  end

Okay, so what all have we done? The <tt>model_stamper</tt> class method injects two methods into the
User class. They are #stamper= and #stamper and look like this:

  def stamper=(object)
    object_stamper = if object.is_a?(ActiveRecord::Base)
      object.send("#{object.class.primary_key}".to_sym)
    else
      object
    end

    Thread.current["#{self.to_s.downcase}_#{self.object_id}_stamper"] = object_stamper
  end

  def stamper
    Thread.current["#{self.to_s.downcase}_#{self.object_id}_stamper"]
  end

The <tt>stampable</tt> method allows you to customize what columns will get stamped, and also
creates the +creator+, +updater+, and +deleter+ associations.

The Userstamp module that we included into our ApplicationController uses the setter method to
set which user is currently making the request. By default the 'set_stampers' method works perfectly
with the RestfulAuthentication[http://svn.techno-weenie.net/projects/plugins/restful_authentication] plug-in:

  def set_stampers
    User.stamper = self.current_user
  end

If you aren't using ActsAsAuthenticated, then you need to create your own version of the
<tt>set_stampers</tt> method in the controller where you've included the Userstamp module.

Now, let's get back to the Stampable module (since it really is the interesting one). The Stampable
module sets up before_* filters that are responsible for setting those attributes at the appropriate
times. It also creates the belongs_to relationships for you.

If you need to customize the columns that are stamped, the <tt>stampable</tt> method can be
completely customized. Here's an quick example:

  class Post < ActiveRecord::Base
    stampable :stamper_class_name => :person,
              :creator_attribute  => :create_user,
              :updater_attribute  => :update_user,
              :deleter_attribute  => :delete_user,
              :deleter => true,
              :with_deleted => true
  end

== Upgrade from 1.x
 # config/environment.rb
 Ddb::Userstamp.compatibility_mode = true

{Example userstamp application}[http://github.com/delynn/userstamp_sample]

== Running Unit Tests

 All: rake
 One: ruby test/compatibility_stamping_test.rb

== Author
{DeLynn Berry}[http://delynnberry.com/]

The original idea for this plugin came from the Rails Wiki article entitled
{Extending ActiveRecord}[http://wiki.rubyonrails.com/rails/pages/ExtendingActiveRecordExample].

== Contributors / maintenance / enhancement
- {Michael Grosser}[http://pragmatig.com]
- {John Dell}[http://blog.spovich.com/]
<<<<<<< HEAD
- Chris Hilton

=======
- {Chris Hilton}[https://github.com/chrismhilton]
>>>>>>> 44eae54c
<|MERGE_RESOLUTION|>--- conflicted
+++ resolved
@@ -1,186 +1,173 @@
-== Userstamp
-
-
-== Fork Details
-
-<<<<<<< HEAD
-This is a fork of the grosser fork [https://github.com/grosser/userstamp] of the original userstamp plugin created by delynn [https://github.com/delynn/userstamp].
-=======
-This is a fork of the {grosser fork}[https://github.com/grosser/userstamp] of the original {userstamp plugin}[https://github.com/delynn/userstamp] created by delynn. 
->>>>>>> 44eae54c
-
-This fork has been created to combine the grosser changes that enable use of the plugin within applications that perform soft deletes but are not using the original acts_as_paranoid plugin/gem so this fork can now be used in conjunction with the new {acts_as_paranoid gem}[https://github.com/goncalossilva/rails3_acts_as_paranoid].
-
-This fork also includes changes to perform the model stamping before validation is performed so that the model can enforce the presence of stamp attribute values eg.
-
-  validates :created_by, :presence => true
-  validates :updated_by, :presence => true
-
-<<<<<<< HEAD
-
-=======
-This fork also includes changes to the stampable method for further compatibility with the new {acts_as_paranoid gem}[https://github.com/goncalossilva/rails3_acts_as_paranoid] to accept a :with_deleted option so that the creator, updater and deleter associations will return objects that have been soft deleted eg.
-
-  stampable :with_deleted => true
-
-results in associations defined like so:
-
-  belongs_to :creator, :class_name => "::User", :foreign_key => :created_by, :with_deleted => true  
-
-This fork also includes a change so that the creator attribute is only set if the value is blank allowing for a manual override.
-	
->>>>>>> 44eae54c
-== Using the Fork
-
-To use this fork add the following to your application gemfile:
-
-  gem 'userstamp', :git => "git://github.com/insphire/userstamp.git"
-
-
-== Overview
-
-Userstamp extends ActiveRecord::Base[http://api.rubyonrails.com/classes/ActiveRecord/Base.html] to add automatic updating of 'creator',
-'updater', and 'deleter' attributes. It is based loosely on the ActiveRecord::Timestamp[http://api.rubyonrails.com/classes/ActiveRecord/Timestamp.html] module.
-
-Two class methods (<tt>model_stamper</tt> and <tt>stampable</tt>) are implemented in this plugin.
-The <tt>model_stamper</tt> method is used in models that are responsible for creating, updating, or
-deleting other objects. The <tt>stampable</tt> method is used in models that are subject to being
-created, updated, or deleted by 'stampers'.
-
-
-== Usage
-The assumption is that you have two different
-categories of objects; those that manipulate, and those that are manipulated. For those objects
-that are being manipulated there's the Stampable module and for the manipulators there's the
-Stamper module. There's also the actual Userstamp module for your controllers that assists in
-setting up your environment on a per request basis.
-
-=== Example
-Assume a weblog application has User and Post objects.
-
-# 1: Create the migrations for these objects
-
-  class CreateUsers < ActiveRecord::Migration
-    def self.up
-      create_table :users, :force => true do |t|
-        ...
-        t.userstamps # use t.userstamps(true) if you also want 'deleter_id'
-      end
-    end
-
-    def self.down
-      drop_table :users
-    end
-  end
-
-  class CreatePosts < ActiveRecord::Migration
-    def self.up
-      create_table :posts, :force => true do |t|
-        ...
-        t.userstamps # use t.userstamps(true) if you also want 'deleter_id'
-      end
-    end
-
-    def self.down
-      drop_table :posts
-    end
-  end
-
-# 2: Users are going to manipulate Post's, use the <tt>model_stamper</tt>:
-
-  class User < ActiveRecord::Base
-    model_stamper
-  end
-
-# 3: Set the current user in the ApplicationController:
-
-  class ApplicationController < ActionController::Base
-    include Userstamp
-  end
-
-More than likely you want all your associations setup on your stamped objects,
-and that's where the <tt>stampable</tt> class method comes in.
-So in our example we'll want to use this method in both our User and Post classes:
-
-  class User < ActiveRecord::Base
-    model_stamper
-    stampable
-  end
-
-  class Post < ActiveRecord::Base
-    stampable
-  end
-
-Okay, so what all have we done? The <tt>model_stamper</tt> class method injects two methods into the
-User class. They are #stamper= and #stamper and look like this:
-
-  def stamper=(object)
-    object_stamper = if object.is_a?(ActiveRecord::Base)
-      object.send("#{object.class.primary_key}".to_sym)
-    else
-      object
-    end
-
-    Thread.current["#{self.to_s.downcase}_#{self.object_id}_stamper"] = object_stamper
-  end
-
-  def stamper
-    Thread.current["#{self.to_s.downcase}_#{self.object_id}_stamper"]
-  end
-
-The <tt>stampable</tt> method allows you to customize what columns will get stamped, and also
-creates the +creator+, +updater+, and +deleter+ associations.
-
-The Userstamp module that we included into our ApplicationController uses the setter method to
-set which user is currently making the request. By default the 'set_stampers' method works perfectly
-with the RestfulAuthentication[http://svn.techno-weenie.net/projects/plugins/restful_authentication] plug-in:
-
-  def set_stampers
-    User.stamper = self.current_user
-  end
-
-If you aren't using ActsAsAuthenticated, then you need to create your own version of the
-<tt>set_stampers</tt> method in the controller where you've included the Userstamp module.
-
-Now, let's get back to the Stampable module (since it really is the interesting one). The Stampable
-module sets up before_* filters that are responsible for setting those attributes at the appropriate
-times. It also creates the belongs_to relationships for you.
-
-If you need to customize the columns that are stamped, the <tt>stampable</tt> method can be
-completely customized. Here's an quick example:
-
-  class Post < ActiveRecord::Base
-    stampable :stamper_class_name => :person,
-              :creator_attribute  => :create_user,
-              :updater_attribute  => :update_user,
-              :deleter_attribute  => :delete_user,
-              :deleter => true,
-              :with_deleted => true
-  end
-
-== Upgrade from 1.x
- # config/environment.rb
- Ddb::Userstamp.compatibility_mode = true
-
-{Example userstamp application}[http://github.com/delynn/userstamp_sample]
-
-== Running Unit Tests
-
- All: rake
- One: ruby test/compatibility_stamping_test.rb
-
-== Author
-{DeLynn Berry}[http://delynnberry.com/]
-
-The original idea for this plugin came from the Rails Wiki article entitled
-{Extending ActiveRecord}[http://wiki.rubyonrails.com/rails/pages/ExtendingActiveRecordExample].
-
-== Contributors / maintenance / enhancement
-- {Michael Grosser}[http://pragmatig.com]
-- {John Dell}[http://blog.spovich.com/]
-<<<<<<< HEAD
-- Chris Hilton
-
-=======
-- {Chris Hilton}[https://github.com/chrismhilton]
->>>>>>> 44eae54c
+== Userstamp
+
+
+== Fork Details
+
+This is a fork of the {grosser fork}[https://github.com/grosser/userstamp] of the original {userstamp plugin}[https://github.com/delynn/userstamp] created by delynn. 
+
+This fork has been created to combine the grosser changes that enable use of the plugin within applications that perform soft deletes but are not using the original acts_as_paranoid plugin/gem so this fork can now be used in conjunction with the new {acts_as_paranoid gem}[https://github.com/goncalossilva/rails3_acts_as_paranoid].
+
+This fork also includes changes to perform the model stamping before validation is performed so that the model can enforce the presence of stamp attribute values eg.
+
+  validates :created_by, :presence => true
+  validates :updated_by, :presence => true
+
+This fork also includes changes to the stampable method for further compatibility with the new {acts_as_paranoid gem}[https://github.com/goncalossilva/rails3_acts_as_paranoid] to accept a :with_deleted option so that the creator, updater and deleter associations will return objects that have been soft deleted eg.
+
+  stampable :with_deleted => true
+
+results in associations defined like so:
+
+  belongs_to :creator, :class_name => "::User", :foreign_key => :created_by, :with_deleted => true  
+
+This fork also includes a change so that the creator attribute is only set if the value is blank allowing for a manual override.
+	
+== Using the Fork
+
+To use this fork add the following to your application gemfile:
+
+  gem 'userstamp', :git => "git://github.com/insphire/userstamp.git"
+
+
+== Overview
+
+Userstamp extends ActiveRecord::Base[http://api.rubyonrails.com/classes/ActiveRecord/Base.html] to add automatic updating of 'creator',
+'updater', and 'deleter' attributes. It is based loosely on the ActiveRecord::Timestamp[http://api.rubyonrails.com/classes/ActiveRecord/Timestamp.html] module.
+
+Two class methods (<tt>model_stamper</tt> and <tt>stampable</tt>) are implemented in this plugin.
+The <tt>model_stamper</tt> method is used in models that are responsible for creating, updating, or
+deleting other objects. The <tt>stampable</tt> method is used in models that are subject to being
+created, updated, or deleted by 'stampers'.
+
+
+== Usage
+The assumption is that you have two different
+categories of objects; those that manipulate, and those that are manipulated. For those objects
+that are being manipulated there's the Stampable module and for the manipulators there's the
+Stamper module. There's also the actual Userstamp module for your controllers that assists in
+setting up your environment on a per request basis.
+
+=== Example
+Assume a weblog application has User and Post objects.
+
+# 1: Create the migrations for these objects
+
+  class CreateUsers < ActiveRecord::Migration
+    def self.up
+      create_table :users, :force => true do |t|
+        ...
+        t.userstamps # use t.userstamps(true) if you also want 'deleter_id'
+      end
+    end
+
+    def self.down
+      drop_table :users
+    end
+  end
+
+  class CreatePosts < ActiveRecord::Migration
+    def self.up
+      create_table :posts, :force => true do |t|
+        ...
+        t.userstamps # use t.userstamps(true) if you also want 'deleter_id'
+      end
+    end
+
+    def self.down
+      drop_table :posts
+    end
+  end
+
+# 2: Users are going to manipulate Post's, use the <tt>model_stamper</tt>:
+
+  class User < ActiveRecord::Base
+    model_stamper
+  end
+
+# 3: Set the current user in the ApplicationController:
+
+  class ApplicationController < ActionController::Base
+    include Userstamp
+  end
+
+More than likely you want all your associations setup on your stamped objects,
+and that's where the <tt>stampable</tt> class method comes in.
+So in our example we'll want to use this method in both our User and Post classes:
+
+  class User < ActiveRecord::Base
+    model_stamper
+    stampable
+  end
+
+  class Post < ActiveRecord::Base
+    stampable
+  end
+
+Okay, so what all have we done? The <tt>model_stamper</tt> class method injects two methods into the
+User class. They are #stamper= and #stamper and look like this:
+
+  def stamper=(object)
+    object_stamper = if object.is_a?(ActiveRecord::Base)
+      object.send("#{object.class.primary_key}".to_sym)
+    else
+      object
+    end
+
+    Thread.current["#{self.to_s.downcase}_#{self.object_id}_stamper"] = object_stamper
+  end
+
+  def stamper
+    Thread.current["#{self.to_s.downcase}_#{self.object_id}_stamper"]
+  end
+
+The <tt>stampable</tt> method allows you to customize what columns will get stamped, and also
+creates the +creator+, +updater+, and +deleter+ associations.
+
+The Userstamp module that we included into our ApplicationController uses the setter method to
+set which user is currently making the request. By default the 'set_stampers' method works perfectly
+with the RestfulAuthentication[http://svn.techno-weenie.net/projects/plugins/restful_authentication] plug-in:
+
+  def set_stampers
+    User.stamper = self.current_user
+  end
+
+If you aren't using ActsAsAuthenticated, then you need to create your own version of the
+<tt>set_stampers</tt> method in the controller where you've included the Userstamp module.
+
+Now, let's get back to the Stampable module (since it really is the interesting one). The Stampable
+module sets up before_* filters that are responsible for setting those attributes at the appropriate
+times. It also creates the belongs_to relationships for you.
+
+If you need to customize the columns that are stamped, the <tt>stampable</tt> method can be
+completely customized. Here's an quick example:
+
+  class Post < ActiveRecord::Base
+    stampable :stamper_class_name => :person,
+              :creator_attribute  => :create_user,
+              :updater_attribute  => :update_user,
+              :deleter_attribute  => :delete_user,
+              :deleter => true,
+              :with_deleted => true
+  end
+
+== Upgrade from 1.x
+ # config/environment.rb
+ Ddb::Userstamp.compatibility_mode = true
+
+{Example userstamp application}[http://github.com/delynn/userstamp_sample]
+
+== Running Unit Tests
+
+ All: rake
+ One: ruby test/compatibility_stamping_test.rb
+
+== Author
+{DeLynn Berry}[http://delynnberry.com/]
+
+The original idea for this plugin came from the Rails Wiki article entitled
+{Extending ActiveRecord}[http://wiki.rubyonrails.com/rails/pages/ExtendingActiveRecordExample].
+
+== Contributors / maintenance / enhancement
+- {Michael Grosser}[http://pragmatig.com]
+- {John Dell}[http://blog.spovich.com/]
+- Chris Hilton